--- conflicted
+++ resolved
@@ -382,10 +382,6 @@
 class IssueStream(JiraStream):
     """Issue stream.
 
-<<<<<<< HEAD
-=======
-    """
->>>>>>> c74044d0
     https://developer.atlassian.com/cloud/jira/platform/rest/v3/api-group-issue-search/#api-rest-api-3-search-jql-get
     """
 
@@ -400,11 +396,7 @@
 
     name = "issues"
     path = "/search/jql"
-<<<<<<< HEAD
     primary_keys = ("id",)
-=======
-    primary_keys = ["id"]
->>>>>>> c74044d0
     replication_key = "id"
     replication_method = "INCREMENTAL"
     records_jsonpath = "$[issues][*]"  # Or override `parse_response`.
